--- conflicted
+++ resolved
@@ -6,6 +6,7 @@
 #
 #       File author(s): Jerome Chopard <jerome.chopard@sophia.inria.fr>
 #                       Fred Theveny <frederic.theveny@cirad.fr>
+#                       Jonathan Legrand <jonathan.legrand@ens-lyon.fr>
 #
 #       Distributed under the Cecill-C License.
 #       See accompanying file LICENSE.txt or copy at
@@ -449,17 +450,11 @@
         if property_name not in self._graph_property:
             raise PropertyError("property %s is not defined on graph"
                                 % property_name)
-<<<<<<< HEAD
 
         try:
             assert values is not None
         except:
             raise AssertionError("Values is EMPTY (None)")
-=======
-        #~ if self.graph_property(property_name) is not None or self.graph_property(property_name) != []:
-            #~ assert isinstance(values, type(self.graph_property(property_name)))
-
->>>>>>> 5917bd8a
         if isinstance(self.graph_property(property_name), list):
             try:
                 assert values != []
@@ -1071,21 +1066,12 @@
             print "Initialisation of the 'domains' dictionary..."
         if not domain_name in self.graph_property("domains"):
             self._graph_property["domains"].append(domain_name)
-<<<<<<< HEAD
         
         if not domain_name in self._graph_property:
             #~ raise PropertyError("property %s is not defined on graph" % domain_name)
             print "Property {} is not defined for vertices on the graph, adding it...".format(domain_name)
             self._graph_property[domain_name] = vids
         
-=======
-        
-        if not domain_name in self._graph_property:
-            #~ raise PropertyError("property %s is not defined on graph" % domain_name)
-            print "Property {} is not defined for vertices on the graph, adding it...".format(domain_name)
-            self._graph_property[domain_name] = vids
-        
->>>>>>> 5917bd8a
         self._add_vertex_to_domain(self.__to_set(vids), domain_name)
 
     def remove_vertex_from_domain(self, vids, domain_name):
@@ -1244,11 +1230,7 @@
         types_set = set([type(v) for v in values_list])
         
         if len(types_set) != 1:
-<<<<<<< HEAD
-            raise warnings.warn("More than ONE type detected for vertex property '{}' Please check it!".format(vtx_ppty))
-=======
             raise warnings.warn("More than ONE type detected for vertex property '{}'! Please check it!".format(vtx_ppty))
->>>>>>> 5917bd8a
 
         first_val = values_list[0]
         print first_val
