# -*- python -*-
#
#       OpenAlea.Container
#
#       Copyright 2011 - 2013 INRIA - CIRAD - INRA
#
#       File author(s): Jonathan Legrand <jonathan.legrand@ens-lyon.fr>
#                       Christophe Pradal
#
#       Distributed under the Cecill-C License.
#       See accompanying file LICENSE.txt or copy at
#           http://www.cecill.info/licences/Licence_CeCILL-C_V1-en.html
#
#       OpenAlea WebSite: http://openalea.gforge.inria.fr
#
################################################################################
"""This module provide a class that extends the PropertyGraph with different types of edges"""

__license__ = "Cecill-C"
__revision__ = " $Id$ "

import warnings, numpy as np
from property_graph import *

class TemporalPropertyGraph(PropertyGraph):
    """
    Simple implementation of PropertyGraph using
    dict as properties and two dictionaries to
    maintain these properties
    """
    STRUCTURAL = 's'
    TEMPORAL = 't'

    def __init__(self, graph=None, **kwds):
        PropertyGraph.__init__(self, graph, idgenerator='max',**kwds)
        self.add_edge_property('edge_type')

        # list of dict
        # each dict define the mapping between the new and the old vid.
        # old label define both graph index and local id.
        self.add_edge_property('old_label')
        self.add_vertex_property('old_label')
        self.add_vertex_property('index')
        self.nb_time_points = 0
        # list of (N_tp) tuples of two dict vertex & edges:
        # (self._old_to_new_ids[tp][0] = old_to_new_vids; self._old_to_new_ids[tp][1] = old_to_new_eids).
        self._old_to_new_ids = []


<<<<<<< HEAD
    def extend(self, graphs, mappings, time_steps = None, disable_lineage_checking=True):
        """
        Extend the structure with graphs and mappings.
        Each graph contains structural edges. 
=======
    def extend(self, graphs, mappings, time_steps = None):
        """ Extend the structure with graphs and mappings.
        Each graph contains structural edges.
>>>>>>> 8a11bdca
        Mapping define dynamic edges between two graphs.

        :Parameters:
            - graphs - a list of PropertyGraph
            - mappings - a list defining the dynamic or temporal edges between two graphs.
            - time_steps - time corresponding to each graph

        :warning:: len(graphs) == len(mappings)-1
        """
        # - Usual paranoia (avoid useless computation):
        assert len(graphs) == len(mappings)+1
<<<<<<< HEAD
        if time_steps is not None:
            assert len(graphs) == len(time_steps)
        # - First append a spatial graph (PropertyGraph):
=======

>>>>>>> 8a11bdca
        self.append(graphs[0])
        self.nb_time_points += 1
        # - Now loop over PropertyGraph & mapping (temporal relation between graphs):
        for g, m in zip(graphs[1:],mappings):
            self.append(g,m, disable_lineage_checking)
            self.nb_time_points += 1
<<<<<<< HEAD
        # - Finally save the first property: 'time_steps'
=======

>>>>>>> 8a11bdca
        if time_steps is not None:
            self.add_graph_property('time_steps',time_steps)

        return self._old_to_new_ids


    def append(self, graph, mapping=None, disable_lineage_checking=False):
        """
        Append a (spatial) graph to the tpg structure with respect to a given temporal mapping.
        """
        # Usual paranoia: check the existence of a first graph when trying to link it to a second one!
        if mapping:
<<<<<<< HEAD
            assert len(self._old_to_new_ids) >= 1, 'To create temporal edges between two graphs, first add a graph without mapping.'
        # Get our current index (position) in time using the length of the 'old_to_new_ids' dictionary:
        current_index = len(self._old_to_new_ids)
        # Get useful values in shorter variable names:
=======
            assert len(self._old_to_new_ids) >= 1, 'You have to create temporal edges between two graphs. Add a graph first without mapping'

        current_index = len(self._old_to_new_ids)

>>>>>>> 8a11bdca
        edge_types = self.edge_property('edge_type')
        old_edge_labels = self.edge_property('old_label')
        old_vertex_labels = self.vertex_property('old_label')
        indices = self.vertex_property('index')

<<<<<<< HEAD
        # Add and translate the vertex and edge ids of the second graph:
=======
        # add and translate the vertex and edge ids of the second graph
>>>>>>> 8a11bdca
        relabel_ids = Graph.extend(self,graph)
        old_to_new_vids, old_to_new_eids = relabel_ids
        self._old_to_new_ids.append(relabel_ids) # was put later, here should be good too!
        # Relabel the edge and vertex property:
        self._relabel_and_add_vertex_edge_properties(graph, old_to_new_vids, old_to_new_eids)
<<<<<<< HEAD
        
        # Update properties on graph
=======

        # update properties on graph
>>>>>>> 8a11bdca
        temporalgproperties = self.graph_properties()

        # while on a property graph, graph_property are just dict of dict,
        # on a temporal property graph, graph_property are dict of list of dict
        # to keep the different values for each time point.
<<<<<<< HEAD
=======

>>>>>>> 8a11bdca
        for gname in graph.graph_property_names():
            if gname in [self.metavidtypepropertyname,self.metavidtypepropertyname]:
                temporalgproperties[gname] = graph.graph_property(gname)
            else:
                newgproperty = graph.translate_graph_property(gname, old_to_new_vids, old_to_new_eids)
                temporalgproperties[gname] = temporalgproperties.get(gname,[])+[newgproperty]
<<<<<<< HEAD
        
        #~ self._old_to_new_ids.append(relabel_ids)
        
=======

        self._old_to_new_ids.append(relabel_ids)

>>>>>>> 8a11bdca
        # set edge_type property for structural edges
        for old_eid, eid in old_to_new_eids.iteritems():
            edge_types[eid] = self.STRUCTURAL
            old_edge_labels[eid] = old_eid

        for old_vid, vid in old_to_new_vids.iteritems():
            old_vertex_labels[vid] = old_vid
            indices[vid] = current_index

        def use_sub_lineage(mother, daughters, on_ids_source, on_ids_target):
            found_sub_lineage=False; tmp_daughters = []
            for d in daughters:
                if iterable(d):
                    found_sub_lineage=True; tmp_d = []
                    if "sub_lineage" not in self.graph_properties():
                        self.add_graph_property("sub_lineage")
                    for sub_d in d:
                        if iterable(sub_d):
                            use_sub_lineage(mother, sub_d, on_ids_source, on_ids_target)
                        else:
                            tmp_d.append(on_ids_target[0][sub_d])
                    tmp_daughters.append(tmp_d)
                else:
                    tmp_daughters.append(on_ids_target[0][d])
            if found_sub_lineage:
                self.graph_property("sub_lineage").update({on_ids_source[0][mother]:tmp_daughters})

        def flatten(l):
            """
            Flatten everything that's a list!
            :Examples:
            >>> list(flatten([1,2,3,4]))
            >>> [1, 2, 3, 4]

            >>> list(flatten([[1,2],[3,4]]))
            >>> [1, 2, 3, 4]

            >>> list(flatten([[1,[2,3]],4]))
            >>> [1, 2, 3, 4]
            """
            import collections
            for el in l:
                if isinstance(el, collections.Iterable) and not isinstance(el, basestring):
                    for sub in flatten(el):
                        yield sub
                else:
                    yield el

        if mapping:
            unused_lineage, no_ancestor, no_all_desc = {}, {}, {}
            on_ids_source, on_ids_target = self._old_to_new_ids[-2:] #get the last two image2graph dict (label2vertex @ t_n-1 & t_n)
            for k, l in mapping.iteritems():
                l_flat = list(flatten(l)) # flatten the lineage (i.e. [[1,2],3] -> [1,2,3])
                if disable_lineage_checking:
                    for v in l_flat:
                        try:
                            eid = self.add_edge(on_ids_source[0][k], on_ids_target[0][v])
                            edge_types[eid] = self.TEMPORAL
                        except:
                            unused_lineage.update({k:v})
                # Check if the mother cell and ALL daugthers are present in their respective topological graph : WE DON'T WANT TO CREATE A PARTIAL LINEAGE !!!!
                elif on_ids_source[0].has_key(k) and ( sum([v in on_ids_target[0].keys() for v in l_flat]) == len(l_flat) ):
                    use_sub_lineage(k, l, on_ids_source, on_ids_target)
                    for v in l_flat:
                        eid = self.add_edge(on_ids_source[0][k], on_ids_target[0][v])
                        edge_types[eid] = self.TEMPORAL
                else:
                    unused_lineage.update({k:l})
                if not on_ids_source[0].has_key(k):
                    no_ancestor.update({k:l})
                if not ( sum([v in on_ids_target[0].keys() for v in l_flat]) == len(l_flat) ):
                    no_all_desc.update({k:l})
            if unused_lineage != {}:
                print "Detected partial lineage info from t{} to t{} !!".format(current_index-1,current_index)
                print "   - {} lineage infos could not be used...".format(len(unused_lineage))
                print "   - this represent {} ({}/{}) of the initially provided mapping...".format(round(float(len(unused_lineage))/len(mapping),3)*100,len(unused_lineage),len(mapping))
                #~ print "It is most likely that you are trying to add lineage between non-existant vertex in your spatial graphs!"
                #~ print "Check if you are not using an out-dated graph and erase temporary files (TPG creation...)."
                #~ print "Or maybe the lignage is detected as 'incomplete' because some cells have been removed before topological-graph computation."
            if no_ancestor != {}:
                print "   - {} have missing ancestors in their topological graph (at time {}).".format(len(no_ancestor), current_index-1)
            if no_all_desc != {}:
                print "   - {} have missing descendants in their topological graph (at time {}).".format(len(no_all_desc), current_index)

        return relabel_ids

    def clear(self):
        PropertyGraph.clear(self)
        self._old_to_new_ids = []

    def __to_set(self, s):
        if not isinstance(s, set):
            if isinstance(s, list):
                s=set(s)
            else:
                s=set([s])
        return s

    def vertex_temporal_index(self, vid):
        """ Return the temporal index of a vid `self.vertex_property('index')[vid]`."""
        if isinstance(vid, list):
            return [self.vertex_temporal_index(v) for v in vid]
        else:
            return self.vertex_property('index')[vid]

    def children(self, vid):
        """ Return children of the vertex vid

        :Parameters:
        - `vid` : a vertex id

        :Returns:
        - `children_list` : the set of the children of the vertex vid
        """
        return self.out_neighbors(vid, 't')

    def iter_children(self, vid):
        """ Return children of the vertex vid

        :Parameters:
        - `vid` : a vertex id

        :Returns:
        - `iterator` : an iterator on the set of the children of the vertex vid
        """
        return iter(self.children(vid))

    def has_children(self, vid):
        """
        Return True if the vid `vid` has a child or children.
        """
        if self.children(vid) != set():
            return True
        else:
            return False

    def parent(self, vid):
        """ Return parents of the vertex vid

        :Parameters:
        - `vid` : a vertex id

        :Returns:
        - `parents_list` : the set of the parents of the vertex vid
        """
        return self.in_neighbors(vid, 't')

    def iter_parent(self, vid):
        """ Return parents of the vertex vid

        :Parameters:
        - `vid` : a vertex id

        :Returns:
        - `iterator` : the set of the children of the vertex vid
        """
        return iter(self.parent(vid))

    def has_parent(self, vid):
        """
        Return True if the vid `vid` has a parent.
        """
        if self.parent(vid) != set():
            return True
        else:
            return False

    def sibling(self, vid):
        """ Return sibling of the vertex vid

        :Parameters:
        - `vid` : a vertex id

        :Returns:
        - `sibling_list` : the set of sibling of the vertex vid
        """
        if self.parent(vid):
            return self.children(self.parent(vid).pop())-set([vid])
        else:
            return None

    def iter_sibling(self, vid):
        """ Return of the vertex vid

        :Parameters:
        - `vid` : a vertex id

        :Returns:
        - `iterator` : an iterator on the set of sibling of the vertex vid
        """
        return iter(self.sibling(vid))

    def descendants(self, vids, n = None):
        """ Return the 0, 1, ..., nth descendants of the vertex vid

        :Parameters:
        - `vids` : a set of vertex id

        :Returns:
        - `descendant_list` : the set of the 0, 1, ..., nth descendant of the vertex vid
        """
        edge_type='t'
        neighbs=set()
        vids=self.__to_set(vids)
        if n==0 :
            return vids
        elif n==1 :
            for vid in vids:
                neighbs |= (self.out_neighbors(vid, edge_type) | set([vid]))
            return neighbs
        else :
            if n is None :
                n = self.nb_time_points-1
            for vid in vids :
                neighbs |= (self.descendants(self.out_neighbors(vid, edge_type), n-1) | set([vid]))
                if list(neighbs)==self._vertices.keys():
                    return neighbs
        return neighbs

    def iter_descendants(self, vids, n = None):
        """ Return the 0, 1, ..., nth descendants of the vertex vid

        :Parameters:
        - `vids` : a set of vertex id

        :Returns:
        - `iterator` : an iterator on the set of the 0, 1, ..., nth descendants of the vertex vid
        """
        return iter(self.descendants(vids, n))

    def rank_descendants(self, vid, rank=1):
        """ Return the descendants of the vertex vid only at a given rank
        :Parameters:
        - `vid` : a vertex id or a set of vertex id
        :Returns:
        - `descendant_list` : the set of the rank-descendant of the vertex vid or a list of set
        """
        if isinstance(vid,list):
            return [self.rank_descendants(v,rank) for v in vid]
        else:
            return self.descendants(vid,rank)- self.descendants(vid,rank-1)

    def has_descendants(self, vid, rank=1):
        """
        Return True if the vid `vid` has at least a descendant at `rank`.
        """
        return self.rank_descendants(vid,rank) != set()

    def rank_descendants(self, vid, rank=1):
        """ Return the descendants of the vertex vid only at a given rank
        :Parameters:
        - `vid` : a vertex id or a set of vertex id
        :Returns:
        - `descendant_list` : the set of the rank-descendant of the vertex vid or a list of set
        """
        if isinstance(vid,list):
            return [self.rank_descendants(v,rank) for v in vid]
        else:
            return self.descendants(vid,rank)- self.descendants(vid,rank-1)

    def has_descendants(self, vid, rank=1):
        """
        Return True if the vid `vid` has at least a descendant at `rank`.
        """
        return self.rank_descendants(vid,rank) != set()

    def ancestors(self, vids, n = None):
        """Return the 0, 1, ..., nth ancestors of the vertex vid

        :Parameters:
        - `vids` : a set of vertex id

        :Returns:
        - `anestors_list` : the set of the 0, 1, ..., nth ancestors of the vertex vid
        """
        edge_type='t'
        neighbs=set()
        vids=self.__to_set(vids)
        if n==0 :
            return vids
        elif n==1 :
            for vid in vids:
                neighbs |= (self.in_neighbors(vid, edge_type) | set([vid]))
            return neighbs
        else :
            if n is None:
                n = self.nb_time_points-1
            for vid in vids :
                neighbs |= (self.ancestors(self.in_neighbors(vid, edge_type), n-1) | set([vid]))
                if list(neighbs)==self._vertices.keys():
                    return neighbs
        return neighbs

    def iter_ancestors(self, vids, n):
        """ Return the 0, 1, ..., nth ancestors of the vertex vid

        :Parameters:
        - `vids` : a set of vertex id

        :Returns:
        - `iterator` : an iterator on the set of the 0, 1, ..., nth ancestors of the vertex vid
        """
        return iter(self.ancestors(vids, n))

    def rank_ancestors(self, vid, rank=1):
        """ Return the ancestor of the vertex vid only at a given rank
        :Parameters:
        - `vid` : a vertex id or a set of vertex id
        :Returns:
        - `descendant_list` : the set of the rank-ancestor of the vertex vid or a list of set
<<<<<<< HEAD
        """
        if isinstance(vid,list):
            return [self.rank_ancestors(v,rank) for v in vid]
        else:
            return self.ancestors(vid,rank)- self.ancestors(vid,rank-1)

    def has_ancestors(self, vid, rank=1):
        """
=======
        """
        if isinstance(vid,list):
            return [self.rank_ancestors(v,rank) for v in vid]
        else:
            return self.ancestors(vid,rank)- self.ancestors(vid,rank-1)

    def has_ancestors(self, vid, rank=1):
        """
>>>>>>> 8a11bdca
        Return True if the vid `vid` has at least an ancestor at `rank`.
        """
        return self.rank_ancestors(vid,rank) != set()


    def _lineaged_as_ancestor(self, time_point=None, rank=1):
        """ Return a list of vertex lineaged as ancestors."""
        if time_point is None:
            return [k for k in self.vertices() if self.has_descendants(k,rank)]
        else:
            return [k for k,v in self.vertex_property('index').iteritems() if v==time_point and self.has_descendants(k,rank)]

    def _lineaged_as_descendant(self, time_point=None, rank=1):
        """ Return a list of vertex lineaged as descendants."""
        if time_point is None:
            return [k for k in self.vertices() if self.has_ancestors(k,rank)]
        else:
            return [k for k,v in self.vertex_property('index').iteritems() if v==time_point and self.has_ancestors(k,rank)]

    def _fully_lineaged_vertex(self, time_point=None):
        """
        Return a list of fully lineaged vertex (from a given `time_point` if not None), i.e. lineaged from start to end.
        """
        from vplants.tissue_analysis.temporal_graph_analysis import exist_all_relative_at_rank
        rank = self.nb_time_points-1
        flv = self.descendants([k for k in self.vertex_at_time(0) if exist_all_relative_at_rank(self, k, rank)], rank)
        if time_point is None:
            return flv
        else:
            return [vid for vid in flv if self.vertex_temporal_index(vid)==time_point]

    def lineaged_vertex(self, fully_lineaged=False, as_ancestor=False, as_descendant=False, lineage_rank=1):
        """
        Return ids of lineaged vertices, with differents type of lineage possible:
         - a full lineage, i.e. only vids with a lineage from the first to the last time-point (fully_lineaged=True);
         - a lineage over several ranks, i.e. only vids with a lineage from the vid to the vid+lineage_rank time-point (fully_lineaged=False, lineage_rank=int);
         - an 'ancestors' based lineage (as_ancestor = True), i.e. only vids lineaged as ancestor (over lineage_rank if not None);
         - an 'descendants' based lineage (as_ancestor = True), i.e. only vids lineaged as descendants (over lineage_rank if not None).

        :Parameter:
         - `fully_lineaged` (bool) : if True (and lineage_rank is None), return vertices lineaged from the first to the last time-point (or from vid_time_point to vid_time_point + lineage_rank), otherwise return vertices having at least a parent or a child(ren);
         - `as_parent` (bool) : if True, return vertices lineaged as parents;
         - `as_children` (bool) : if True, return vertices lineaged as children;
         - 'lineage_rank' (int): usefull if you want to check the lineage for a different rank than the rank-1 temporal neighborhood.
        """
        from vplants.tissue_analysis.temporal_graph_analysis import exist_all_relative_at_rank
        if as_ancestor:
            vids_anc = self._lineaged_as_ancestor(time_point=None, rank=lineage_rank)
        else:
            vids_anc = self.vertices()
        if as_descendant:
            vids_desc = self._lineaged_as_descendant(time_point=None, rank=lineage_rank)
        else:
            vids_desc = self.vertices()

        if fully_lineaged:
            vids = self._fully_lineaged_vertex(time_point=None)
        else:
            vids = [k for k in self.vertices() if (exist_all_relative_at_rank(self, k, lineage_rank) or exist_all_relative_at_rank(self, k, -lineage_rank))]
        return list( set(vids) & set(vids_anc) & set(vids_desc) )
<<<<<<< HEAD


    def _all_vertex_at_time(self, time_point):
        """ Return a list containing all vertex assigned to a given `time_point`."""
        return [k for k,v in self.vertex_property('index').iteritems() if v==time_point]

=======


    def _all_vertex_at_time(self, time_point):
        """ Return a list containing all vertex assigned to a given `time_point`."""
        return [k for k,v in self.vertex_property('index').iteritems() if v==time_point]

>>>>>>> 8a11bdca
    def vertex_at_time(self, time_point, lineaged=False, fully_lineaged=False, as_ancestor=False, as_descendant=False, lineage_rank=1):
        """
        Return vertices ids corresponding to a given time point in the TPG.
        Optional parameters can be used to filter the list of vertices ids returned.

        :Parameters:
         - `time_point` (int) : integer giving which time point should be considered;
         - `lineaged` (bool) : if True, return vertices having at least a parent or a child(ren);
         - 'lineage_rank' (int): usefull if you want to check the lineage for a different rank than the rank-1 temporal neighborhood;
         - `fully_lineaged` (bool) : if True, return vertices linked from the beginning to the end of the graph;
         - `as_parent` (bool) : if True, return vertices lineaged as parents;
         - `as_children` (bool) : if True, return vertices lineaged as children.
        """
        if lineaged or fully_lineaged:
            vids = self.lineaged_vertex(fully_lineaged, as_ancestor, as_descendant, lineage_rank)
            return list(set(vids) & set(self._all_vertex_at_time(time_point)))
        else:
            return self._all_vertex_at_time(time_point)
<<<<<<< HEAD


=======


>>>>>>> 8a11bdca
    def vertex_property_at_time(self, vertex_property, time_point, lineaged=False, fully_lineaged=False, as_ancestor=False, as_descendant=False, lineage_rank=1):
        """
        Return the `vertex_property``for a given `time_point`.
        May be conditionned by extra temporal property: `lineaged`, `fully_lineaged`, `as_parent`, `as_children`.

        :Parameters:
         - `vertex_property` (str): a string refering to an existing 'graph.vertex_property' to extract;
         - `time_point` (int) : integer giving which time point should be considered;
         - `lineaged` (bool) : if True, return vertices having at least a parent or a child(ren);
         - 'lineage_rank' (int): usefull if you want to check the lineage for a different rank than the rank-1 temporal neighborhood;
         - `fully_lineaged` (bool) : if True, return vertices linked from the beginning to the end of the graph;
         - `as_parent` (bool) : if True, return vertices lineaged as parents;
         - `as_children` (bool) : if True, return vertices lineaged as children.
        """
        vids = self.vertex_at_time(time_point, lineaged, fully_lineaged, as_ancestor, as_descendant)
        return dict([(k,self.vertex_property(vertex_property)[k]) for k in vids if self.vertex_property(vertex_property).has_key(k)])


    def vertex_property_with_image_labels(self, vertex_property, time_point, lineaged=False, fully_lineaged=False, as_ancestor=False, as_descendant=False, lineage_rank=1):
        """
        Return a subpart of graph.vertex_property(`vertex_property`) with relabelled keys into "images labels" thanks to the dictionary graph.vertex_property('old_labels').
        Since "images labels" can be similar (not unique), it is mandatory to give a `time_point`.
        Additional parameters can be given and are related to the 'self.vertex_property_at_time' parameters.

        :Parameters:
         - `vertex_property` (str): a string refering to an existing 'graph.vertex_property' to extract;
         - `time_point` (int): time-point for which to return the `vertex_property`;
         - `lineaged` (bool) : if True, return vertices having at least a parent or a child(ren);
         - 'lineage_rank' (int): usefull if you want to check the lineage for a different rank than the rank-1 temporal neighborhood;
         - `fully_lineaged` (bool) : if True, return vertices linked from the beginning to the end of the graph;
         - `as_parent` (bool) : if True, return vertices lineaged as parents;
         - `as_children` (bool) : if True, return vertices lineaged as children.
        :Returns:
         - *key_ vertex/cell label, *values_ `vertex_property`

        :Examples:
         graph.vertex_property_with_image_labels('volume', 0)

        """
        from vplants.tissue_analysis.temporal_graph_analysis import translate_keys_Graph2Image
        return translate_keys_Graph2Image(self, self.vertex_property_at_time(vertex_property, time_point, lineaged, fully_lineaged, as_ancestor, as_descendant))


    def edge_property_at_time(self, edge_property, time_point):
        """
        Return a subpart of graph.edge_property(`edge_property`) with relabelled key-pair into "images labelpairs" thanks to the dictionary graph.vertex_property('old_labels').

        :Parameters:
         - `vertex_property` (str): a string refering to an existing 'graph.edge_property' to extract;
         - `time_point` (int): time-point for which to return the `edge_property`;

        :Examples:
         graph.edge_property_with_image_labelpairs('wall_area', 0)
        """
        from vplants.tissue_analysis.temporal_graph_from_image import edge2vertexpair_map
        eid2vidpair = edge2vertexpair_map(self, time_point)
        #~ return dict([(tuple(sorted([label1,label2])),self.edge_property(edge_property)[eid]) for eid,(label1,label2) in eid2vidpair.iteritems() if self.edge_property(edge_property).has_key(eid)])
        tmp_dict = {}
        for eid,(label1,label2) in eid2vidpair.iteritems():
            if self.edge_property(edge_property).has_key(eid):
                tmp_dict[tuple(sorted([label1,label2]))] = self.edge_property(edge_property)[eid]

        return tmp_dict


    def edge_property_with_image_labelpairs(self, edge_property, time_point):
        """
        Return a subpart of graph.edge_property(`edge_property`) with relabelled key-pair into "images labelpairs" thanks to the dictionary graph.vertex_property('old_labels').

        :Parameters:
         - `vertex_property` (str): a string refering to an existing 'graph.edge_property' to extract;
         - `time_point` (int): time-point for which to return the `edge_property`;

        :Examples:
         graph.edge_property_with_image_labelpairs('wall_area', 0)
        """
        from vplants.tissue_analysis.temporal_graph_from_image import edge2labelpair_map
        eid2labelpair = edge2labelpair_map(self, time_point)
        return dict([(tuple(sorted([label1,label2])),self.edge_property(edge_property)[eid]) for eid,(label1,label2) in eid2labelpair.iteritems() if self.edge_property(edge_property).has_key(eid)])


    def region_vids(self, region_name):
        """
        Return a list of vids (TPG vertex id type) that belong to the region `region_name` according to graph.
        :Parameters:
         - `region_name` (str) : the name of a region (e.g. from `self.add_vertex_to_region()`)
        """
        if 'regions' in list(self.vertex_properties()):
            return sorted(list(set([k for k,v in self.vertex_property('regions').iteritems() for r in v if r==region_name])))
        else:
            print "No property 'regions' added to the graph yet!"
            return None


def iterable(obj):
    try :
        iter(obj)
        return True
    except TypeError,te:
        return False<|MERGE_RESOLUTION|>--- conflicted
+++ resolved
@@ -47,16 +47,10 @@
         self._old_to_new_ids = []
 
 
-<<<<<<< HEAD
     def extend(self, graphs, mappings, time_steps = None, disable_lineage_checking=True):
         """
         Extend the structure with graphs and mappings.
         Each graph contains structural edges. 
-=======
-    def extend(self, graphs, mappings, time_steps = None):
-        """ Extend the structure with graphs and mappings.
-        Each graph contains structural edges.
->>>>>>> 8a11bdca
         Mapping define dynamic edges between two graphs.
 
         :Parameters:
@@ -68,24 +62,16 @@
         """
         # - Usual paranoia (avoid useless computation):
         assert len(graphs) == len(mappings)+1
-<<<<<<< HEAD
         if time_steps is not None:
             assert len(graphs) == len(time_steps)
         # - First append a spatial graph (PropertyGraph):
-=======
-
->>>>>>> 8a11bdca
         self.append(graphs[0])
         self.nb_time_points += 1
         # - Now loop over PropertyGraph & mapping (temporal relation between graphs):
         for g, m in zip(graphs[1:],mappings):
             self.append(g,m, disable_lineage_checking)
             self.nb_time_points += 1
-<<<<<<< HEAD
         # - Finally save the first property: 'time_steps'
-=======
-
->>>>>>> 8a11bdca
         if time_steps is not None:
             self.add_graph_property('time_steps',time_steps)
 
@@ -98,63 +84,37 @@
         """
         # Usual paranoia: check the existence of a first graph when trying to link it to a second one!
         if mapping:
-<<<<<<< HEAD
             assert len(self._old_to_new_ids) >= 1, 'To create temporal edges between two graphs, first add a graph without mapping.'
         # Get our current index (position) in time using the length of the 'old_to_new_ids' dictionary:
         current_index = len(self._old_to_new_ids)
         # Get useful values in shorter variable names:
-=======
-            assert len(self._old_to_new_ids) >= 1, 'You have to create temporal edges between two graphs. Add a graph first without mapping'
-
-        current_index = len(self._old_to_new_ids)
-
->>>>>>> 8a11bdca
         edge_types = self.edge_property('edge_type')
         old_edge_labels = self.edge_property('old_label')
         old_vertex_labels = self.vertex_property('old_label')
         indices = self.vertex_property('index')
 
-<<<<<<< HEAD
         # Add and translate the vertex and edge ids of the second graph:
-=======
-        # add and translate the vertex and edge ids of the second graph
->>>>>>> 8a11bdca
         relabel_ids = Graph.extend(self,graph)
         old_to_new_vids, old_to_new_eids = relabel_ids
         self._old_to_new_ids.append(relabel_ids) # was put later, here should be good too!
         # Relabel the edge and vertex property:
         self._relabel_and_add_vertex_edge_properties(graph, old_to_new_vids, old_to_new_eids)
-<<<<<<< HEAD
         
         # Update properties on graph
-=======
-
-        # update properties on graph
->>>>>>> 8a11bdca
         temporalgproperties = self.graph_properties()
 
         # while on a property graph, graph_property are just dict of dict,
         # on a temporal property graph, graph_property are dict of list of dict
         # to keep the different values for each time point.
-<<<<<<< HEAD
-=======
-
->>>>>>> 8a11bdca
         for gname in graph.graph_property_names():
             if gname in [self.metavidtypepropertyname,self.metavidtypepropertyname]:
                 temporalgproperties[gname] = graph.graph_property(gname)
             else:
                 newgproperty = graph.translate_graph_property(gname, old_to_new_vids, old_to_new_eids)
                 temporalgproperties[gname] = temporalgproperties.get(gname,[])+[newgproperty]
-<<<<<<< HEAD
         
         #~ self._old_to_new_ids.append(relabel_ids)
         
-=======
-
-        self._old_to_new_ids.append(relabel_ids)
-
->>>>>>> 8a11bdca
         # set edge_type property for structural edges
         for old_eid, eid in old_to_new_eids.iteritems():
             edge_types[eid] = self.STRUCTURAL
@@ -465,7 +425,6 @@
         - `vid` : a vertex id or a set of vertex id
         :Returns:
         - `descendant_list` : the set of the rank-ancestor of the vertex vid or a list of set
-<<<<<<< HEAD
         """
         if isinstance(vid,list):
             return [self.rank_ancestors(v,rank) for v in vid]
@@ -474,16 +433,6 @@
 
     def has_ancestors(self, vid, rank=1):
         """
-=======
-        """
-        if isinstance(vid,list):
-            return [self.rank_ancestors(v,rank) for v in vid]
-        else:
-            return self.ancestors(vid,rank)- self.ancestors(vid,rank-1)
-
-    def has_ancestors(self, vid, rank=1):
-        """
->>>>>>> 8a11bdca
         Return True if the vid `vid` has at least an ancestor at `rank`.
         """
         return self.rank_ancestors(vid,rank) != set()
@@ -544,21 +493,12 @@
         else:
             vids = [k for k in self.vertices() if (exist_all_relative_at_rank(self, k, lineage_rank) or exist_all_relative_at_rank(self, k, -lineage_rank))]
         return list( set(vids) & set(vids_anc) & set(vids_desc) )
-<<<<<<< HEAD
 
 
     def _all_vertex_at_time(self, time_point):
         """ Return a list containing all vertex assigned to a given `time_point`."""
         return [k for k,v in self.vertex_property('index').iteritems() if v==time_point]
 
-=======
-
-
-    def _all_vertex_at_time(self, time_point):
-        """ Return a list containing all vertex assigned to a given `time_point`."""
-        return [k for k,v in self.vertex_property('index').iteritems() if v==time_point]
-
->>>>>>> 8a11bdca
     def vertex_at_time(self, time_point, lineaged=False, fully_lineaged=False, as_ancestor=False, as_descendant=False, lineage_rank=1):
         """
         Return vertices ids corresponding to a given time point in the TPG.
@@ -577,13 +517,8 @@
             return list(set(vids) & set(self._all_vertex_at_time(time_point)))
         else:
             return self._all_vertex_at_time(time_point)
-<<<<<<< HEAD
-
-
-=======
-
-
->>>>>>> 8a11bdca
+
+
     def vertex_property_at_time(self, vertex_property, time_point, lineaged=False, fully_lineaged=False, as_ancestor=False, as_descendant=False, lineage_rank=1):
         """
         Return the `vertex_property``for a given `time_point`.
